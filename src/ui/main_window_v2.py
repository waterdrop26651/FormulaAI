--- conflicted
+++ resolved
@@ -1,12 +1,12 @@
 # -*- coding: utf-8 -*-
 """
-主Window模块 V2 - 重构Edition
-采用Linus "好品味"原Rule：消除Special情况，简化Data结构
-
-Core理念：
-1. Each组Item只做OneItem事并做好
-2. 消除超过3Layer缩进的Complex逻辑
-3. 用最Simple的方式解决问题
+主窗口模块 V2 - 重构版
+采用Linus "好品味"原则：消除特殊情况，简化数据结构
+
+核心理念：
+1. 每个组件只做一件事并做好
+2. 消除超过3层缩进的复杂逻辑
+3. 用最简单的方式解决问题
 """
 
 import os
@@ -35,97 +35,93 @@
 
 class MainWindowV2(QMainWindow):
     """
-    主Window V2 - 重构Edition
-    
-    架构原Rule：
-    - 双PanelLayout：Document管理 + TemplateSettings
-    - Status管理器：单OneData源
-    - Event驱动：PanelBetweenThroughSignal通信
-    - 模块化：EachPanelCompletelyIndependent
+    主窗口 V2 - 重构版
+    
+    架构原则：
+    - 双面板布局：文档管理 + 模板设置
+    - 状态管理器：单一数据源
+    - 事件驱动：面板间通过信号通信
+    - 模块化：每个面板完全独立
     """
     
-    # Signal definitions
-    document_selected = pyqtSignal(str)  # Document selection signal
-    template_changed = pyqtSignal(str)   # Template change signal
-    formatting_started = pyqtSignal()    # Start formatting signal
+    # 信号定义
+    document_selected = pyqtSignal(str)  # 文档选择信号
+    template_changed = pyqtSignal(str)   # 模板变更信号
+    formatting_started = pyqtSignal()    # 开始排版信号
     
     def __init__(self):
         super().__init__()
         
-        # Application configuration
+        # 应用配置
         self.app_config = config_manager.get_app_config()
         
-        # Initialize panels
+        # 初始化面板
         self.document_panel: Optional[DocumentPanel] = None
         self.template_panel: Optional[TemplatePanel] = None
         self.status_panel: Optional[StatusPanel] = None
         
-<<<<<<< HEAD
-        # Initialize UI
-=======
         # 页眉页脚配置
         self.header_footer_config: Optional[HeaderFooterConfig] = None
         
         # 初始化UI
->>>>>>> 2dca9470
         self._init_ui()
         self._connect_signals()
         self._apply_styles()
         
-        # Set window properties
-        self.setWindowTitle("FormulaAI - AI-Powered Document Formatting Tool")
+        # 设置窗口属性
+        self.setWindowTitle("FormulaAI - AI智能文档排版工具")
         self.resize(1000, 700)
         
-        app_logger.info("主WindowV2初始化Complete")
+        app_logger.info("主窗口V2初始化完成")
     
     def _init_ui(self):
         """
-        初始化User界面
-        
-        Layout结构：
+        初始化用户界面
+        
+        布局结构：
         ┌─────────────────────────────────────┐
-        │  [DocumentPanel]  │  [TemplatePanel]        │
+        │  [文档面板]  │  [模板面板]        │
         │             │                   │
         │             │                   │
         ├─────────────────────────────────────┤
-        │           [StatusPanel]              │
+        │           [状态面板]              │
         └─────────────────────────────────────┘
         """
-        # Create central widget
+        # 创建中央窗口部件
         central_widget = QWidget()
         self.setCentralWidget(central_widget)
         
-        # Main layout
+        # 主布局
         main_layout = QVBoxLayout(central_widget)
         main_layout.setContentsMargins(10, 10, 10, 10)
         main_layout.setSpacing(10)
         
-        # Create horizontal splitter (document panel | template panel)
+        # 创建水平分割器（文档面板 | 模板面板）
         splitter = QSplitter(Qt.Orientation.Horizontal)
         
-        # Create panels
+        # 创建面板
         self.document_panel = DocumentPanel()
         self.template_panel = TemplatePanel()
         self.status_panel = StatusPanel()
         
-        # Add panels to splitter
+        # 添加面板到分割器
         splitter.addWidget(self.document_panel)
         splitter.addWidget(self.template_panel)
         
-        # Set splitter ratio (document panel:template panel = 1:1)
+        # 设置分割器比例（文档面板:模板面板 = 1:1）
         splitter.setSizes([500, 500])
         
-        # Add to main layout
-        main_layout.addWidget(splitter, 1)  # Stretch factor 1
-        main_layout.addWidget(self.status_panel)  # Fixed height
+        # 添加到主布局
+        main_layout.addWidget(splitter, 1)  # 拉伸因子为1
+        main_layout.addWidget(self.status_panel)  # 固定高度
     
     def _connect_signals(self):
         """
-        JoinSignal和槽
-        
-        Event流：
-        DocumentPanel → 主Window → TemplatePanel
-        TemplatePanel → 主Window → DocumentPanel
+        连接信号和槽
+        
+        事件流：
+        文档面板 → 主窗口 → 模板面板
+        模板面板 → 主窗口 → 文档面板
         """
         if self.document_panel:
             self.document_panel.document_selected.connect(self._on_document_selected)
@@ -139,29 +135,29 @@
     
     def _apply_styles(self):
         """
-        ApplicationStyle
-        
-        设计原Rule：
+        应用样式
+        
+        设计原则：
         - 简洁现代
-        - Layer次Clear
-        - 专业Tool感
-        - StrongSystemShallow色主题，不受SystemDark色模式影响
-        """
-        # Set全局Font (Skip font settings to avoid compatibility issues)
+        - 层次清晰
+        - 专业工具感
+        - 强制浅色主题，不受系统暗色模式影响
+        """
+        # 设置全局字体 (跳过字体设置以避免兼容性问题)
         # app = QApplication.instance()
         # if app and hasattr(app, 'setFont'):
         #     font = QFont("Microsoft YaHei", 10)
         #     app.setFont(font)
         
-        # Force light theme style, override system dark mode
+        # 强制浅色主题样式，覆盖系统暗色模式
         self.setStyleSheet("""
-            /* 主WindowStrongSystemShallow色背景 */
+            /* 主窗口强制浅色背景 */
             QMainWindow {
                 background-color: #ffffff;
                 color: #333333;
             }
             
-            /* Minute割器Style */
+            /* 分割器样式 */
             QSplitter::handle {
                 background-color: #d0d0d0;
                 width: 2px;
@@ -170,13 +166,13 @@
                 background-color: #2196F3;
             }
             
-            /* StrongSystem所HasQWidgetUseShallow色主题 */
+            /* 强制所有QWidget使用浅色主题 */
             QWidget {
                 background-color: #ffffff;
                 color: #333333;
             }
             
-            /* Group框Style */
+            /* 分组框样式 */
             QGroupBox {
                 background-color: #ffffff;
                 color: #333333;
@@ -192,7 +188,7 @@
                 color: #1976D2;
             }
             
-            /* Text boxStyle */
+            /* 文本框样式 */
             QTextEdit, QLineEdit {
                 background-color: #ffffff;
                 color: #333333;
@@ -201,7 +197,7 @@
                 padding: 5px;
             }
             
-            /* DropdownStyle */
+            /* 下拉框样式 */
             QComboBox {
                 background-color: #ffffff;
                 color: #333333;
@@ -219,7 +215,7 @@
                 border-top: 5px solid #666666;
             }
             
-            /* ButtonsStyle */
+            /* 按钮样式 */
             QPushButton {
                 background-color: #2196F3;
                 color: white;
@@ -239,13 +235,13 @@
                 color: #E1F5FE;
             }
             
-            /* LabelsStyle */
+            /* 标签样式 */
             QLabel {
                 background-color: transparent;
                 color: #333333;
             }
             
-            /* ProgressItemStyle */
+            /* 进度条样式 */
             QProgressBar {
                 background-color: #f0f0f0;
                 color: #333333;
@@ -259,46 +255,46 @@
             }
         """)
     
-    # Event handling methods
+    # 事件处理方法
     def _on_document_selected(self, file_path: str):
         """
-        ProcessDocumentSelectionEvent
+        处理文档选择事件
         
         Args:
-            file_path: Selection的Document path
-        """
-        app_logger.info(f"Document已Selection: {file_path}")
-        
-        # 通知TemplatePanelDocument已Selection
+            file_path: 选择的文档路径
+        """
+        app_logger.info(f"文档已选择: {file_path}")
+        
+        # 通知模板面板文档已选择
         if self.template_panel:
             self.template_panel.on_document_ready(file_path)
         
-        # Emit signal
+        # 发射信号
         self.document_selected.emit(file_path)
     
     def _on_template_changed(self, template_name: str):
         """
-        ProcessTemplate变更Event
+        处理模板变更事件
         
         Args:
-            template_name: Template name
-        """
-        app_logger.info(f"Template已变更: {template_name}")
-        
-        # Save最NextUse的Template
+            template_name: 模板名称
+        """
+        app_logger.info(f"模板已变更: {template_name}")
+        
+        # 保存最后使用的模板
         self.app_config["last_template"] = template_name
         config_manager.save_app_config(self.app_config)
         
-        # Emit signal
+        # 发射信号
         self.template_changed.emit(template_name)
     
     def _on_formatting_requested(self):
         """
-        ProcessFormattingRequestEvent
-        """
-        app_logger.info("StartFormattingProcess")
-        
-        # GetWhenPreviousDocument和Template
+        处理排版请求事件
+        """
+        app_logger.info("开始排版处理")
+        
+        # 获取当前文档和模板
         if not self.document_panel or not self.template_panel:
             return
         
@@ -306,103 +302,89 @@
         template_name = self.template_panel.get_selected_template()
         
         if not doc_path or not template_name:
-            app_logger.warning("Document或Template未Selection")
+            app_logger.warning("文档或模板未选择")
             return
         
-<<<<<<< HEAD
-        # Update status panel
-=======
         # 获取页眉页脚配置
         header_footer_config = self.template_panel.get_header_footer_config()
         if header_footer_config:
             app_logger.info("检测到页眉页脚配置，将应用到文档")
         
         # 更新状态面板
->>>>>>> 2dca9470
         if self.status_panel:
             self.status_panel.start_formatting()
         
-        # Emit signal
+        # 发射信号
         self.formatting_started.emit()
         
-<<<<<<< HEAD
-        # TODO: StartupFormatting工作线程
-        self._start_formatting_worker(doc_path, template_name)
-=======
         # 启动排版工作线程
         self._start_formatting_worker(doc_path, template_name, header_footer_config)
->>>>>>> 2dca9470
     
     def _on_stop_requested(self):
         """
-        ProcessStopRequestEvent
-        
-        StopWhenPrevious的FormattingProcess
-        """
-        app_logger.info("UserRequestStopProcess")
-        
-        # StopFormatting工作线程
+        处理停止请求事件
+        
+        停止当前的排版处理
+        """
+        app_logger.info("用户请求停止处理")
+        
+        # 停止排版工作线程
         if hasattr(self, 'formatting_worker') and self.formatting_worker:
             try:
                 self.formatting_worker.stop()
-                self.formatting_worker.wait(3000)  # Wait up to 3 seconds
+                self.formatting_worker.wait(3000)  # 等待最多3秒
                 if self.formatting_worker.isRunning():
                     self.formatting_worker.terminate()
                 self.formatting_worker = None
-                app_logger.info("Formatting工作线程已Stop")
+                app_logger.info("排版工作线程已停止")
             except Exception as e:
-                app_logger.error(f"StopFormatting工作线程Failed: {e}")
-        
-        # Update status panel
+                app_logger.error(f"停止排版工作线程失败: {e}")
+        
+        # 更新状态面板
         if self.status_panel:
             self.status_panel.stop_formatting()
     
     def _start_formatting_worker(self, doc_path: str, template_name: str, header_footer_config=None):
         """
-        StartupFormatting工作线程
+        启动排版工作线程
         
         Args:
-<<<<<<< HEAD
-            doc_path: Document path
-            template_name: Template name
-=======
             doc_path: 文档路径
             template_name: 模板名称
             header_footer_config: 页眉页脚配置
->>>>>>> 2dca9470
         """
         try:
-            # Import necessary modules
+            # 导入必要的模块
             from ..core.doc_processor import DocProcessor
             from ..core.ai_connector import AIConnector
             from ..core.format_manager import FormatManager
             from ..core.structure_analyzer import StructureAnalyzer
             from ..utils.config_manager import config_manager
             
-            # CreateCore组ItemInstance
+            # 创建核心组件实例
             doc_processor = DocProcessor()
             api_config = config_manager.get_api_config()
             ai_connector = AIConnector(api_config)
             format_manager = FormatManager()
             structure_analyzer = StructureAnalyzer()
             
-            # ValidateAPIConfiguration
+            # 验证API配置
             valid, error_msg = ai_connector.validate_config()
             if not valid:
                 if self.status_panel:
-                    self.status_panel._update_log(f"APIConfigurationError: {error_msg}", "ERROR")
+                    self.status_panel._update_log(f"API配置错误: {error_msg}", "ERROR")
                 return
             
-            # Get保存Path
+            # 获取保存路径
             save_path = None
             if self.document_panel:
                 save_path = self.document_panel.get_save_directory()
                 if save_path:
-                    app_logger.info(f"UseCustom保存Path: {save_path}")
+                    app_logger.info(f"使用自定义保存路径: {save_path}")
                 else:
-                    app_logger.info("未Settings保存Path，将保存到原FileDirectory")
-            
-            # Create并Startup工作线程
+                    app_logger.info("未设置保存路径，将保存到原文件目录")
+            
+            # 创建并启动工作线程
             from .main_window import FormattingWorker
             self.formatting_worker = FormattingWorker(
                 doc_processor,
@@ -415,7 +397,7 @@
                 header_footer_config
             )
             
-            # Connect signals
+            # 连接信号
             self.formatting_worker.progress_updated.connect(
                 lambda progress: self.status_panel.update_progress(progress) if self.status_panel else None
             )
@@ -424,52 +406,52 @@
             )
             self.formatting_worker.task_completed.connect(self._on_formatting_completed)
             
-            # Start thread
+            # 启动线程
             self.formatting_worker.start()
-            app_logger.info(f"StartupFormatting: {doc_path} -> {template_name}")
+            app_logger.info(f"启动排版: {doc_path} -> {template_name}")
             
         except Exception as e:
-            app_logger.error(f"StartupFormatting工作线程Failed: {e}")
+            app_logger.error(f"启动排版工作线程失败: {e}")
             if self.status_panel:
-                self.status_panel.update_log(f"StartupFormattingFailed: {str(e)}", "ERROR")
+                self.status_panel.update_log(f"启动排版失败: {str(e)}", "ERROR")
     
     def _on_formatting_completed(self, success: bool, result: str):
         """
-        FormattingComplete回调
+        排版完成回调
         
         Args:
-            success: YesNoSuccess
-            result: ResultInformation（SuccessTime为输出File path，FailedTime为ErrorInformation）
+            success: 是否成功
+            result: 结果信息（成功时为输出文件路径，失败时为错误信息）
         """
         if success:
             if self.status_panel:
-                self.status_panel._update_log(f"FormattingComplete！File已保存: {result}", "INFO")
-            app_logger.info(f"FormattingComplete: {result}")
+                self.status_panel._update_log(f"排版完成！文件已保存: {result}", "INFO")
+            app_logger.info(f"排版完成: {result}")
         else:
             if self.status_panel:
-                self.status_panel._update_log(f"FormattingFailed: {result}", "ERROR")
-            app_logger.error(f"FormattingFailed: {result}")
-        
-        # Clean up worker thread
+                self.status_panel._update_log(f"排版失败: {result}", "ERROR")
+            app_logger.error(f"排版失败: {result}")
+        
+        # 清理工作线程
         if hasattr(self, 'formatting_worker'):
             self.formatting_worker = None
     
-    # Public interface methods
+    # 公共接口方法
     def get_document_panel(self) -> Optional[DocumentPanel]:
-        """获取DocumentPanel"""
+        """获取文档面板"""
         return self.document_panel
     
     def get_template_panel(self) -> Optional[TemplatePanel]:
-        """获取TemplatePanel"""
+        """获取模板面板"""
         return self.template_panel
     
     def get_status_panel(self) -> Optional[StatusPanel]:
-        """获取StatusPanel"""
+        """获取状态面板"""
         return self.status_panel
     
     def closeEvent(self, event):
         """
-        WindowShutdownEvent
-        """
-        app_logger.info("主WindowShutdown")
+        窗口关闭事件
+        """
+        app_logger.info("主窗口关闭")
         event.accept()