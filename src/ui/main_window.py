# -*- coding: utf-8 -*-
"""
主Window模块
负责创建和管理ApplicationProgram的主Window界面。
"""

import os
import sys
import time
import subprocess
try:
    from PyQt6.QtWidgets import (  # pyright: ignore[reportMissingImports]
        QMainWindow, QApplication, QWidget, QVBoxLayout, QHBoxLayout,
        QLabel, QPushButton, QFileDialog, QProgressBar, QTextEdit,
        QComboBox, QGroupBox, QGridLayout, QMessageBox, QSplitter,
        QDialog, QDialogButtonBox, QProgressDialog, QLineEdit
    )
    from PyQt6.QtCore import Qt, QThread, pyqtSignal, QSize  # pyright: ignore[reportMissingImports]
    from PyQt6.QtGui import QFont, QIcon, QColor, QPalette  # pyright: ignore[reportMissingImports]
except ImportError as e:
    print(f"PyQt6 import error: {e}")
    # 提供备用导入或ErrorProcess
    raise ImportError("PyQt6 is required but not properly installed")

from ..core.doc_processor import DocProcessor
from ..core.ai_connector import AIConnector
from ..core.format_manager import FormatManager
from ..core.structure_analyzer import StructureAnalyzer
from ..core.text_template_parser import TextTemplateParser
from ..utils.logger import app_logger
from ..utils.config_manager import config_manager
from ..utils.file_utils import is_valid_docx

from .api_config_dialog import ApiConfigDialog
from .template_editor import TemplateEditorDialog


class TextParsingDialog(QDialog):
    """
    DocumentBookParseDialog，用于InputFormat要求DocumentBook并生成Template
    """
    def __init__(self, parent=None):
        super().__init__(parent)
        self.setWindowTitle("从DocumentBookParse生成Template")
        self.setModal(True)
        self.resize(600, 500)
        self.setup_ui()
        
    def setup_ui(self):
        layout = QVBoxLayout(self)
        
        # Template nameInput
        name_layout = QHBoxLayout()
        name_layout.addWidget(QLabel("Template name:"))
        self.name_input = QLineEdit()
        self.name_input.setPlaceholderText("请InputTemplate name")
        name_layout.addWidget(self.name_input)
        layout.addLayout(name_layout)
        
        # Template描述Input
        desc_layout = QHBoxLayout()
        desc_layout.addWidget(QLabel("Template描述:"))
        self.desc_input = QLineEdit()
        self.desc_input.setPlaceholderText("请InputTemplate描述（可选）")
        desc_layout.addWidget(self.desc_input)
        layout.addLayout(desc_layout)
        
        # DocumentBookContentInput
        layout.addWidget(QLabel("Format要求DocumentBook:"))
        self.text_input = QTextEdit()
        self.text_input.setPlaceholderText(
            "请InputFormat要求DocumentBook，例如：\n"
            "标题UseBlack体Small二NumberCharacter，居Center对齐\n"
            "正DocumentUse宋体Small四NumberCharacter，Left对齐，Line距1.5倍\n"
            "OneLevel标题UseBlack体三NumberCharacter，Left对齐\n"
            "二Level标题UseBlack体Small三NumberCharacter，Left对齐"
        )
        layout.addWidget(self.text_input)
        
        # Buttons
        button_box = QDialogButtonBox(
            QDialogButtonBox.StandardButton.Ok | QDialogButtonBox.StandardButton.Cancel
        )
        button_box.accepted.connect(self.accept)
        button_box.rejected.connect(self.reject)
        layout.addWidget(button_box)
        
    def get_text_content(self):
        """获取Input的DocumentBookContent"""
        return self.text_input.toPlainText()
        
    def get_template_name(self):
        """获取Template name"""
        return self.name_input.text().strip()
        
    def get_template_description(self):
        """获取Template描述"""
        return self.desc_input.text().strip() or "从DocumentBookParse生成的Template"


class FormattingCompleteDialog(QDialog):
    """
    FormattingCompleteDialog，VisibleSuccessMessage并提供OpenDocumentButtons
    """
    def __init__(self, parent=None, message=""):
        super().__init__(parent)
        self.message = message
        self.setWindowTitle("FormattingComplete")
        self.setup_ui()
        
    def setup_ui(self):
        # CreateLayout
        layout = QVBoxLayout(self)
        
        # AddMessageLabels
        message_label = QLabel(f"DocumentFormatting已Complete！\nFile已保存为: {self.message}")
        message_label.setWordWrap(True)
        layout.addWidget(message_label)
        
        # CreateButtons盒子
        button_box = QDialogButtonBox()
        
        # AddStandardButtons（确定）
        self.ok_button = button_box.addButton(QDialogButtonBox.StandardButton.Ok)
        
        # AddCustomButtons（OpenDocument）
        self.open_doc_button = QPushButton("OpenDocument")
        button_box.addButton(self.open_doc_button, QDialogButtonBox.ButtonRole.ActionRole)
        
        # Connect signals和槽
        button_box.accepted.connect(self.accept)
        self.open_doc_button.clicked.connect(self.open_document)
        
        layout.addWidget(button_box)
        self.setLayout(layout)
        
    def open_document(self):
        """Open已Formatting的Document"""
        try:
            # 根据OperationSystemSelectionOpen方式
            if sys.platform == "win32":
                os.startfile(self.message)
            elif sys.platform == "darwin":  # macOS
                subprocess.run(["open", self.message])
            else:  # Linux
                subprocess.run(["xdg-open", self.message])
                
            app_logger.info(f"已OpenDocument: {self.message}")
        except Exception as e:
            app_logger.error(f"OpenDocumentFailed: {str(e)}")
            QMessageBox.warning(self.parent(), "OpenFailed", f"NoneLawOpenDocument！\nError: {str(e)}")


class FormattingWorker(QThread):
    """Formatting工作线程，用于Next台执LineFormatting任务"""
    
    # Signal definitions
    progress_updated = pyqtSignal(int)  # Progress更NewSignal
    log_message = pyqtSignal(str)  # LogMessageSignal
    task_completed = pyqtSignal(bool, str)  # 任务CompleteSignal，Parameters为YesNoSuccess和Message
    
    def __init__(self, doc_processor, ai_connector, format_manager, structure_analyzer, doc_path, template_name, save_path=None, header_footer_config=None):
        super().__init__()
        self.doc_processor = doc_processor
        self.ai_connector = ai_connector
        self.format_manager = format_manager
        self.structure_analyzer = structure_analyzer
        self.doc_path = doc_path
        self.template_name = template_name
        self.save_path = save_path
        self.header_footer_config = header_footer_config
        self.is_running = False
    
    def run(self):
        """执LineFormatting任务"""
        self.is_running = True
        success = False
        output_file = ""
        
        try:
            # UpdateProgress和Log
            self.progress_updated.emit(5)
            self.log_message.emit("Start读取Document...")
            
            # 读取Document
            if not self.doc_processor.read_document(self.doc_path):
                self.log_message.emit("读取DocumentFailed！")
                self.task_completed.emit(False, "读取DocumentFailed")
                return
            
            # GetDocumentContent
            self.progress_updated.emit(15)
            self.log_message.emit("Document读取Success，StartAnalyzeDocument结构...")
            doc_content = self.doc_processor.get_document_text()
            
            # AnalyzeDocument结构
            features = self.structure_analyzer.analyze_text_features(doc_content)
            structure_hints = self.structure_analyzer.generate_structure_hints(features)
            
            self.progress_updated.emit(25)
            self.log_message.emit(f"Document结构AnalyzeComplete，发现 {len(features.get('potential_titles', []))} 个潜In标题")
            
            # GetFormattingTemplate
            template = self.format_manager.get_template(self.template_name)
            if not template:
                self.log_message.emit(f"Template '{self.template_name}' 不Exists，UseDefaultTemplate")
                template = self.format_manager.create_default_template()
            
            # 构建AI提示Word
            self.progress_updated.emit(35)
            self.log_message.emit("正In生成AI提示Word...")
            prompt = self.ai_connector.generate_prompt(doc_content, template.get('rules', {}))
            
            # 发送Request到AI API
            self.progress_updated.emit(45)
            self.log_message.emit("正In发送Request到AI API...")
            success, response = self.ai_connector.send_request(prompt)
            
            if not success:
                self.log_message.emit(f"AI APIRequestFailed: {response}")
                self.task_completed.emit(False, "AI APIRequestFailed")
                return
            
            # ParseAIResponse
            self.progress_updated.emit(65)
            self.log_message.emit("AIResponseSuccess，正InParseResponse...")
            success, formatting_instructions = self.ai_connector.parse_response(response)
            
            if not success:
                self.log_message.emit(f"ParseAIResponseFailed: {formatting_instructions}")
                self.task_completed.emit(False, "ParseAIResponseFailed")
                return
            
            # Validate结构
            self.progress_updated.emit(75)
            self.log_message.emit("正InValidateDocument结构...")
            valid, formatting_instructions = self.structure_analyzer.validate_structure(formatting_instructions)
            
            if not valid:
                self.log_message.emit("Document结构ValidateFailed，将UsePart识别Result")
            
            # ApplicationFormatting
            self.progress_updated.emit(85)
            self.log_message.emit("正InApplicationFormattingFormat...")
            
<<<<<<< HEAD
            # UseCustom保存Path
            if self.save_path:
                self.log_message.emit(f"将UseCustom保存Path: {self.save_path}")
                if not self.doc_processor.apply_formatting(formatting_instructions, self.save_path):
                    self.log_message.emit("ApplicationFormattingFormatFailed！")
                    self.task_completed.emit(False, "ApplicationFormattingFormatFailed")
                    return
            else:
                self.log_message.emit("未指定保存Path，将保存到原FileDirectory")
                if not self.doc_processor.apply_formatting(formatting_instructions):
                    self.log_message.emit("ApplicationFormattingFormatFailed！")
                    self.task_completed.emit(False, "ApplicationFormattingFormatFailed")
=======
            # 应用排版格式（包括页眉页脚）
            if self.header_footer_config:
                self.log_message.emit("检测到页眉页脚配置，将一并应用")
            
            # 使用自定义保存路径
            if self.save_path:
                self.log_message.emit(f"将使用自定义保存路径: {self.save_path}")
                if not self.doc_processor.apply_formatting(formatting_instructions, self.save_path, self.header_footer_config):
                    self.log_message.emit("应用排版格式失败！")
                    self.task_completed.emit(False, "应用排版格式失败")
                    return
            else:
                self.log_message.emit("未指定保存路径，将保存到原文件目录")
                if not self.doc_processor.apply_formatting(formatting_instructions, None, self.header_footer_config):
                    self.log_message.emit("应用排版格式失败！")
                    self.task_completed.emit(False, "应用排版格式失败")
>>>>>>> 2dca9470
                    return
            
            # Get输出File path
            output_file = self.doc_processor.get_output_file()
            
            # Complete
            self.progress_updated.emit(100)
            self.log_message.emit(f"FormattingComplete！File已保存为: {output_file}")
            success = True
            
        except Exception as e:
            self.log_message.emit(f"Formatting过程发生Error: {str(e)}")
            success = False
        
        self.is_running = False
        self.task_completed.emit(success, output_file)
    
    def stop(self):
        """StopFormatting任务"""
        if self.is_running:
            self.log_message.emit("正InStopFormatting任务...")
            self.terminate()
            self.is_running = False

class MainWindow(QMainWindow):
    """ApplicationProgram主Window"""
    
    def __init__(self):
        super().__init__()
        
        # 初始化Core组Item
        self.doc_processor = DocProcessor()
        self.format_manager = FormatManager()
        self.structure_analyzer = StructureAnalyzer()
        
        # LoadAPIConfiguration
        api_config = config_manager.get_api_config()
        self.ai_connector = AIConnector(api_config)
        
        # 初始化DocumentBookParse器
        self.text_parser = TextTemplateParser(self.ai_connector)
        
        # LoadApplicationConfiguration
        self.app_config = config_manager.get_app_config()
        
        # Initialize UI
        self.init_ui()
        
        # 初始化工作线程
        self.formatting_worker = None
        
        # AddLogProcess器
        app_logger.add_ui_handler(self.update_log)
        
        # LoadTemplateList
        self.load_templates()
        
        # SetWindow标题和图标
        self.setWindowTitle("AI WordDocumentAutomaticFormattingTool")
        
        # Log
        app_logger.info("ApplicationProgramStartupComplete")
    
    def init_ui(self):
        """初始化User界面"""
        # SetWindowSize
        self.resize(900, 700)
        
        # Create central widget
        central_widget = QWidget()
        self.setCentralWidget(central_widget)
        
        # Create主Layout
        main_layout = QVBoxLayout(central_widget)
        main_layout.setSpacing(10)
        main_layout.setContentsMargins(15, 15, 15, 15)
        
        # TopFunction区
        top_section = self.create_top_section()
        main_layout.addLayout(top_section)
        
        # CenterBetweenLog区
        mid_section = self.create_mid_section()
        main_layout.addLayout(mid_section, 1)  # 1Table示拉伸因子
        
        # BottomButtons区
        bottom_section = self.create_bottom_section()
        main_layout.addLayout(bottom_section)
        
        # SetStyle
        self.set_style()
    
    def create_top_section(self):
        """创建TopFunction区"""
        top_layout = QVBoxLayout()
        
        # Document selection area
        doc_group = QGroupBox("DocumentSelection")
        doc_layout = QGridLayout()
        
        self.doc_path_label = QLabel("请SelectionWordDocument:")
        self.doc_path_value = QLabel("未SelectionFile")
        self.doc_path_value.setStyleSheet("color: gray;")
        self.select_doc_btn = QPushButton("浏览...")
        self.select_doc_btn.clicked.connect(self.select_document)
        
        doc_layout.addWidget(self.doc_path_label, 0, 0)
        doc_layout.addWidget(self.doc_path_value, 0, 1)
        doc_layout.addWidget(self.select_doc_btn, 0, 2)
        
        doc_group.setLayout(doc_layout)
        top_layout.addWidget(doc_group)
        
        # FormattingRule区
        format_group = QGroupBox("FormattingRule")
        format_layout = QGridLayout()
        
        self.template_label = QLabel("SelectionFormattingTemplate:")
        self.template_combo = QComboBox()
        self.template_combo.currentIndexChanged.connect(self.on_template_changed)
        
        # CreateButtonsLayout
        template_buttons_layout = QHBoxLayout()
        template_buttons_layout.setSpacing(5)  # SetButtons之Between的Between距
        
        # CreateEditTemplateButtons
        self.edit_template_btn = QPushButton("EditTemplate")
        self.edit_template_btn.clicked.connect(self.edit_template)
        self.edit_template_btn.setFixedHeight(30)  # FixedButtonsHeight
        
        # CreateNew增TemplateButtons
        self.add_template_btn = QPushButton("New增Template")
        self.add_template_btn.clicked.connect(self.add_template)
        self.add_template_btn.setFixedHeight(30)  # FixedButtonsHeight，与EditButtonsOne致
        
        # Create从DocumentBookParseButtons
        self.parse_text_btn = QPushButton("从DocumentBookParse")
        self.parse_text_btn.clicked.connect(self.parse_text_template)
        self.parse_text_btn.setFixedHeight(30)  # FixedButtonsHeight
        
        # SetButtonsStyle，确保视觉One致性
        button_style = """
            QPushButton {
                background-color: #f0f0f0;
                border: 1px solid #c0c0c0;
                border-radius: 4px;
                padding: 4px 8px;
            }
            QPushButton:hover {
                background-color: #e0e0e0;
            }
            QPushButton:pressed {
                background-color: #d0d0d0;
            }
        """
        
        self.edit_template_btn.setStyleSheet(button_style)
        self.add_template_btn.setStyleSheet(button_style)
        self.parse_text_btn.setStyleSheet(button_style)
        
        template_buttons_layout.addWidget(self.edit_template_btn)
        template_buttons_layout.addWidget(self.add_template_btn)
        template_buttons_layout.addWidget(self.parse_text_btn)
        
        self.template_content = QTextEdit()
        self.template_content.setReadOnly(True)
        self.template_content.setMaximumHeight(100)
        
        format_layout.addWidget(self.template_label, 0, 0)
        format_layout.addWidget(self.template_combo, 0, 1)
        format_layout.addLayout(template_buttons_layout, 0, 2)
        format_layout.addWidget(self.template_content, 1, 0, 1, 3)
        
        format_group.setLayout(format_layout)
        top_layout.addWidget(format_group)
        
        # SavePosition区
        save_group = QGroupBox("Save location")
        save_layout = QGridLayout()
        
        self.save_path_label = QLabel("保存FilePosition:")
        self.save_path_value = QLabel(self.app_config.get("save_path", "与源FileSameDirectory"))
        self.save_path_value.setStyleSheet("color: gray;")
        self.select_save_btn = QPushButton("浏览...")
        self.select_save_btn.clicked.connect(self.select_save_location)
        
        save_layout.addWidget(self.save_path_label, 0, 0)
        save_layout.addWidget(self.save_path_value, 0, 1)
        save_layout.addWidget(self.select_save_btn, 0, 2)
        
        save_group.setLayout(save_layout)
        top_layout.addWidget(save_group)
        
        # APIConfigurationButtons（放InRightUp角）
        api_layout = QHBoxLayout()
        api_layout.addStretch(1)
        
        self.api_config_btn = QPushButton("APIConfiguration")
        self.api_config_btn.clicked.connect(self.open_api_config)
        api_layout.addWidget(self.api_config_btn)
        
        top_layout.addLayout(api_layout)
        
        return top_layout
    
    def create_mid_section(self):
        """创建CenterBetweenLog区"""
        mid_layout = QVBoxLayout()
        
        # LogLabels
        log_label = QLabel("ProcessLog")
        log_label.setAlignment(Qt.AlignmentFlag.AlignLeft)
        mid_layout.addWidget(log_label)
        
        # Log text box
        self.log_text = QTextEdit()
        self.log_text.setReadOnly(True)
        mid_layout.addWidget(self.log_text)
        
        # Progress bar
        progress_layout = QHBoxLayout()
        progress_label = QLabel("Progress:")
        self.progress_bar = QProgressBar()
        self.progress_bar.setRange(0, 100)
        self.progress_bar.setValue(0)
        progress_layout.addWidget(progress_label)
        progress_layout.addWidget(self.progress_bar)
        
        mid_layout.addLayout(progress_layout)
        
        return mid_layout
    
    def create_bottom_section(self):
        """创建BottomButtons区"""
        bottom_layout = QHBoxLayout()
        bottom_layout.addStretch(1)
        
        # StartFormattingButtons
        self.start_btn = QPushButton("StartFormatting")
        self.start_btn.setEnabled(False)  # 初始Disabled
        self.start_btn.clicked.connect(self.start_formatting)
        self.start_btn.setMinimumWidth(120)
        self.start_btn.setMinimumHeight(40)
        
        # StopFormattingButtons
        self.stop_btn = QPushButton("StopFormatting")
        self.stop_btn.setEnabled(False)  # 初始Disabled
        self.stop_btn.clicked.connect(self.stop_formatting)
        self.stop_btn.setMinimumWidth(120)
        self.stop_btn.setMinimumHeight(40)
        
        bottom_layout.addWidget(self.start_btn)
        bottom_layout.addWidget(self.stop_btn)
        
        return bottom_layout
    
    def set_style(self):
        """Settings界面Style"""
        # SetFont
        app = QApplication.instance()
        font = QFont("Microsoft YaHei", 10)
        app.setFont(font)
        
        # SetButtonsStyle
        button_style = """
            QPushButton {
                background-color: #2196F3;
                color: white;
                border: none;
                border-radius: 4px;
                padding: 5px 10px;
            }
            QPushButton:hover {
                background-color: #0D8AEE;
            }
            QPushButton:pressed {
                background-color: #0A6EBD;
            }
            QPushButton:disabled {
                background-color: #B3E5FC;
                color: #E1F5FE;
            }
        """
        
        self.start_btn.setStyleSheet(button_style)
        self.stop_btn.setStyleSheet(button_style)
        self.select_doc_btn.setStyleSheet(button_style)
        self.select_save_btn.setStyleSheet(button_style)
        self.edit_template_btn.setStyleSheet(button_style)
        self.api_config_btn.setStyleSheet(button_style)
        
        # SetGroup框Style
        group_style = """
            QGroupBox {
                border: 1px solid #BBDEFB;
                border-radius: 5px;
                margin-top: 1ex;
                font-weight: bold;
                color: #1976D2;
            }
            QGroupBox::title {
                subcontrol-origin: margin;
                subcontrol-position: top left;
                padding: 0 5px;
            }
        """
        
        # SetText boxStyle
        text_style = """
            QTextEdit {
                border: 1px solid #BBDEFB;
                border-radius: 3px;
                background-color: #FFFFFF;
            }
        """
        
        self.log_text.setStyleSheet(text_style)
        self.template_content.setStyleSheet(text_style)
    
    def load_templates(self):
        """加载FormattingTemplateList"""
        self.template_combo.clear()
        
        template_names = self.format_manager.get_template_names()
        for name in template_names:
            self.template_combo.addItem(name)
        
        # SetDefaultTemplate
        default_template = self.app_config.get("last_template", "DefaultTemplate")
        index = self.template_combo.findText(default_template)
        if index >= 0:
            self.template_combo.setCurrentIndex(index)
        elif self.template_combo.count() > 0:
            self.template_combo.setCurrentIndex(0)
    
    def on_template_changed(self, index):
        """TemplateSelection变更Event"""
        if index < 0:
            return
        
        template_name = self.template_combo.currentText()
        template_text = self.format_manager.get_template_as_text(template_name)
        self.template_content.setText(template_text)
        
        # Save最NextUse的Template
        self.app_config["last_template"] = template_name
        config_manager.save_app_config(self.app_config)
    
    def select_document(self):
        """SelectionWordDocument"""
        file_dialog = QFileDialog()
        file_path, _ = file_dialog.getOpenFileName(
            self,
            "SelectionWordDocument",
            "",
            "WordDocument (*.docx)"
        )
        
        if file_path:
            # ValidateDocumentValid性
            if not is_valid_docx(file_path):
                QMessageBox.warning(self, "InvalidDocument", "所选File不YesValid的WordDocument！")
                return
            
            self.doc_path_value.setText(file_path)
            self.doc_path_value.setStyleSheet("color: black;")
            app_logger.info(f"已SelectionDocument: {file_path}")
            
            # EnabledStartButtons
            self.start_btn.setEnabled(True)
    
    def select_save_location(self):
        """SelectionSave location"""
        file_dialog = QFileDialog()
        save_dir = file_dialog.getExistingDirectory(
            self,
            "SelectionSave location",
            self.app_config.get("save_path", "")
        )
        
        if save_dir:
            self.save_path_value.setText(save_dir)
            self.save_path_value.setStyleSheet("color: black;")
            app_logger.info(f"已SettingsSave location: {save_dir}")
            
            # UpdateConfiguration
            self.app_config["save_path"] = save_dir
            config_manager.save_app_config(self.app_config)
    
    def open_api_config(self):
        """OpenAPIConfigurationDialog"""
        dialog = ApiConfigDialog(self)
        if dialog.exec():
            # UpdateAIJoin器
            api_config = config_manager.get_api_config()
            self.ai_connector = AIConnector(api_config)
            app_logger.info("APIConfiguration已更New")
    
    def edit_template(self):
        """EditFormattingTemplate"""
        template_name = self.template_combo.currentText()
        template = self.format_manager.get_template(template_name)
        
        dialog = TemplateEditorDialog(self, template_name, template)
        if dialog.exec():
            # GetNew的Template name（可能已更改）
            new_template_name = dialog.get_template_name()
            app_logger.info(f"TemplateEditComplete，准备刷New: '{new_template_name}'")
            
            # StrongSystem重New加载所HasTemplate
            self.format_manager.load_templates()  # 先重New从FileSystem加载Template
            app_logger.debug(f"已重New加载TemplateFile")
            
            # CheckTemplateYesNoSuccess加载
            loaded_template = self.format_manager.get_template(new_template_name)
            if loaded_template:
                app_logger.debug(f"Success加载Template '{new_template_name}', Rule数: {len(loaded_template.get('rules', {}))}")
                for element, rule in loaded_template.get('rules', {}).items():
                    app_logger.debug(f"Element '{element}' 的对齐方式: {rule.get('alignment', '未Settings')}")
            else:
                app_logger.error(f"NoneLaw加载Template '{new_template_name}'")
            
            # UpdateUIVisible
            self.load_templates()  # UpdateDown拉菜单
            
            if new_template_name != template_name:
                app_logger.info(f"Template name已从 '{template_name}' 更改为 '{new_template_name}'")
                # SelectedNew的Template
                index = self.template_combo.findText(new_template_name)
                if index >= 0:
                    self.template_combo.setCurrentIndex(index)
            else:
                # 即使名称没变，也需要重NewSelection以触发刷New
                index = self.template_combo.findText(new_template_name)
                if index >= 0:
                    self.template_combo.setCurrentIndex(index)
                app_logger.info(f"Template '{template_name}' 已更New")
            
            # StrongSystem刷NewTemplateContentVisible
            self.on_template_changed(self.template_combo.currentIndex())
                
    def add_template(self):
        """New增FormattingTemplate"""
        # CreateSpaceBlankTemplate
        empty_template = {
            "name": "",
            "description": "New建Template",
            "rules": {
                "标题": {
                    "font": "Black体",
                    "size": "Small二",
                    "bold": True,
                    "line_spacing": 1.5,
                    "alignment": "center"
                },
                "正Document": {
                    "font": "宋体",
                    "size": "Small四",
                    "bold": False,
                    "line_spacing": 1.5,
                    "alignment": "left"
                }
            }
        }
        
        # OpenTemplateEdit器Dialog
        dialog = TemplateEditorDialog(self, "", empty_template)
        if dialog.exec():
            # 重New加载所HasTemplate
            self.format_manager.load_templates()  # 先重New从FileSystem加载Template
            self.load_templates()  # Then更NewUIVisible
            
            # GetNewTemplate name并Selected
            new_template_name = dialog.get_template_name()
            app_logger.info(f"NewTemplate '{new_template_name}' 已创建")
    
    def parse_text_template(self):
        """从DocumentBookParse生成Template"""
        # CreateDocumentBookInputDialog
        dialog = TextParsingDialog(self)
        if dialog.exec():
            text_content = dialog.get_text_content()
            template_name = dialog.get_template_name()
            template_description = dialog.get_template_description()
            
            if not text_content.strip():
                QMessageBox.warning(self, "InputError", "请InputFormat要求DocumentBook！")
                return
            
            if not template_name.strip():
                QMessageBox.warning(self, "InputError", "请InputTemplate name！")
                return
            
            # CheckAPIConfiguration
            valid, error_msg = self.ai_connector.validate_config()
            if not valid:
                QMessageBox.warning(self, "APIConfigurationError", f"APIConfigurationInvalid，请先ConfigurationAPIInformation！\nError: {error_msg}")
                self.open_api_config()
                return
            
            # VisibleProgressDialog
            progress_dialog = QProgressDialog("正InParseDocumentBookFormat要求...", "Cancel", 0, 0, self)
            progress_dialog.setWindowTitle("ParseCenter")
            progress_dialog.setModal(True)
            progress_dialog.show()
            
            try:
                # ParseDocumentBook生成Template
                success, result = self.text_parser.parse_text_to_template(
                    text_content, template_name, template_description
                )
                
                progress_dialog.close()
                
                if success:
                    # SaveTemplate
                    save_success = self.format_manager.save_template(template_name, result)
                    
                    if save_success:
                        QMessageBox.information(self, "ParseSuccess", f"Template '{template_name}' 已Success生成并保存！")
                        
                        # 重New加载TemplateList
                        self.format_manager.load_templates()
                        self.load_templates()
                        
                        # SelectedNew创建的Template
                        index = self.template_combo.findText(template_name)
                        if index >= 0:
                            self.template_combo.setCurrentIndex(index)
                        
                        app_logger.info(f"DocumentBookParseTemplate '{template_name}' 创建Success")
                    else:
                        QMessageBox.critical(self, "保存Failed", f"TemplateParseSuccess，但保存Failed！")
                else:
                    QMessageBox.critical(self, "ParseFailed", f"DocumentBookParseFailed：{result}")
                    
            except Exception as e:
                progress_dialog.close()
                error_msg = f"Parse过程发生Error: {str(e)}"
                app_logger.error(error_msg)
                QMessageBox.critical(self, "ParseError", error_msg)
    
    def update_log(self, message, level="INFO"):
        """更NewLogVisible"""
        # 根据LogLevel别SettingsColor
        color = "black"
        if level == "ERROR":
            color = "red"
        elif level == "WARNING":
            color = "orange"
        elif level == "INFO":
            color = "blue"
        
        # Add timestamp
        timestamp = time.strftime("%H:%M:%S", time.localtime())
        formatted_message = f"<span style='color:{color};'>[{timestamp}] {message}</span>"
        
        # Add to logText box
        self.log_text.append(formatted_message)
        
        # 滚动到Bottom
        scrollbar = self.log_text.verticalScrollBar()
        scrollbar.setValue(scrollbar.maximum())
    
    def start_formatting(self):
        """StartFormatting"""
        # CheckDocumentYesNo已Selection
        doc_path = self.doc_path_value.text()
        if doc_path == "未SelectionFile" or not os.path.exists(doc_path):
            QMessageBox.warning(self, "Error", "请先SelectionValid的WordDocument！")
            return
        
        # CheckAPIConfiguration
        valid, error_msg = self.ai_connector.validate_config()
        if not valid:
            QMessageBox.warning(self, "APIConfigurationError", f"APIConfigurationInvalid，请先ConfigurationAPIInformation！\nError: {error_msg}")
            self.open_api_config()
            return
        
        # GetWhenPreviousTemplate
        template_name = self.template_combo.currentText()
        if not template_name:
            QMessageBox.warning(self, "Error", "请先SelectionFormattingTemplate！")
            return
        
        # Get保存Path
        save_path = self.save_path_value.text()
        if save_path == "与源FileSameDirectory":
            save_path = None
        
        # Create工作线程
        self.formatting_worker = FormattingWorker(
            self.doc_processor,
            self.ai_connector,
            self.format_manager,
            self.structure_analyzer,
            doc_path,
            template_name,
            save_path
        )
        
        # UpdateApplicationConfiguration
        if save_path and save_path != self.app_config.get("save_path", ""):
            self.app_config["save_path"] = save_path
            config_manager.save_app_config(self.app_config)
            app_logger.debug(f"已更New保存PathConfiguration: {save_path}")
        
        # Connect signals
        self.formatting_worker.progress_updated.connect(self.update_progress)
        self.formatting_worker.log_message.connect(lambda msg: self.update_log(msg, "INFO"))
        self.formatting_worker.task_completed.connect(self.on_formatting_completed)
        
        # UpdateUIStatus
        self.start_btn.setEnabled(False)
        self.stop_btn.setEnabled(True)
        self.progress_bar.setValue(0)
        
        # Start thread
        self.formatting_worker.start()
        app_logger.info("StartFormatting任务")
    
    def stop_formatting(self):
        """StopFormatting"""
        if self.formatting_worker and self.formatting_worker.isRunning():
            reply = QMessageBox.question(
                self,
                "ConfirmStop",
                "确定要StopWhenPreviousFormatting任务吗？",
                QMessageBox.StandardButton.Yes | QMessageBox.StandardButton.No,
                QMessageBox.StandardButton.No
            )
            
            if reply == QMessageBox.StandardButton.Yes:
                self.formatting_worker.stop()
                app_logger.warning("Formatting任务已ManualStop")
                
                # UpdateUIStatus
                self.start_btn.setEnabled(True)
                self.stop_btn.setEnabled(False)
    
    def update_progress(self, value):
        """更NewProgressItem"""
        self.progress_bar.setValue(value)
    
    def on_formatting_completed(self, success, message):
        """FormattingComplete回调"""
        # UpdateUIStatus
        self.start_btn.setEnabled(True)
        self.stop_btn.setEnabled(False)
        
        if success:
            # UseCustomDialog，提供“OpenDocument”Buttons
            dialog = FormattingCompleteDialog(self, message)
            dialog.exec()
            app_logger.info(f"Formatting任务SuccessComplete，输出File: {message}")
        else:
            QMessageBox.critical(self, "FormattingFailed", f"DocumentFormattingFailed！\nError: {message}")
            app_logger.error(f"Formatting任务Failed: {message}")
    
    def closeEvent(self, event):
        """WindowShutdownEvent"""
        # Stop所Has正In运Line的任务
        if self.formatting_worker and self.formatting_worker.isRunning():
            reply = QMessageBox.question(
                self,
                "ConfirmExit",
                "Formatting任务正In进LineCenter，确定要Exit吗？",
                QMessageBox.StandardButton.Yes | QMessageBox.StandardButton.No,
                QMessageBox.StandardButton.No
            )
            
            if reply == QMessageBox.StandardButton.Yes:
                self.formatting_worker.stop()
                app_logger.info("ApplicationProgram正InShutdown，Formatting任务已Stop")
            else:
                event.ignore()
                return
        
        # SaveConfiguration
        config_manager.save_app_config(self.app_config)
        
        # RemoveLogProcess器
        app_logger.remove_ui_handler(self.update_log)
        
        app_logger.info("ApplicationProgramNormalShutdown")
        event.accept()<|MERGE_RESOLUTION|>--- conflicted
+++ resolved
@@ -1,7 +1,7 @@
 # -*- coding: utf-8 -*-
 """
-主Window模块
-负责创建和管理ApplicationProgram的主Window界面。
+主窗口模块
+负责创建和管理应用程序的主窗口界面。
 """
 
 import os
@@ -19,7 +19,7 @@
     from PyQt6.QtGui import QFont, QIcon, QColor, QPalette  # pyright: ignore[reportMissingImports]
 except ImportError as e:
     print(f"PyQt6 import error: {e}")
-    # 提供备用导入或ErrorProcess
+    # 提供备用导入或错误处理
     raise ImportError("PyQt6 is required but not properly installed")
 
 from ..core.doc_processor import DocProcessor
@@ -37,11 +37,11 @@
 
 class TextParsingDialog(QDialog):
     """
-    DocumentBookParseDialog，用于InputFormat要求DocumentBook并生成Template
+    文本解析对话框，用于输入格式要求文本并生成模板
     """
     def __init__(self, parent=None):
         super().__init__(parent)
-        self.setWindowTitle("从DocumentBookParse生成Template")
+        self.setWindowTitle("从文本解析生成模板")
         self.setModal(True)
         self.resize(600, 500)
         self.setup_ui()
@@ -49,35 +49,35 @@
     def setup_ui(self):
         layout = QVBoxLayout(self)
         
-        # Template nameInput
+        # 模板名称输入
         name_layout = QHBoxLayout()
-        name_layout.addWidget(QLabel("Template name:"))
+        name_layout.addWidget(QLabel("模板名称:"))
         self.name_input = QLineEdit()
-        self.name_input.setPlaceholderText("请InputTemplate name")
+        self.name_input.setPlaceholderText("请输入模板名称")
         name_layout.addWidget(self.name_input)
         layout.addLayout(name_layout)
         
-        # Template描述Input
+        # 模板描述输入
         desc_layout = QHBoxLayout()
-        desc_layout.addWidget(QLabel("Template描述:"))
+        desc_layout.addWidget(QLabel("模板描述:"))
         self.desc_input = QLineEdit()
-        self.desc_input.setPlaceholderText("请InputTemplate描述（可选）")
+        self.desc_input.setPlaceholderText("请输入模板描述（可选）")
         desc_layout.addWidget(self.desc_input)
         layout.addLayout(desc_layout)
         
-        # DocumentBookContentInput
-        layout.addWidget(QLabel("Format要求DocumentBook:"))
+        # 文本内容输入
+        layout.addWidget(QLabel("格式要求文本:"))
         self.text_input = QTextEdit()
         self.text_input.setPlaceholderText(
-            "请InputFormat要求DocumentBook，例如：\n"
-            "标题UseBlack体Small二NumberCharacter，居Center对齐\n"
-            "正DocumentUse宋体Small四NumberCharacter，Left对齐，Line距1.5倍\n"
-            "OneLevel标题UseBlack体三NumberCharacter，Left对齐\n"
-            "二Level标题UseBlack体Small三NumberCharacter，Left对齐"
+            "请输入格式要求文本，例如：\n"
+            "标题使用黑体小二号字，居中对齐\n"
+            "正文使用宋体小四号字，左对齐，行距1.5倍\n"
+            "一级标题使用黑体三号字，左对齐\n"
+            "二级标题使用黑体小三号字，左对齐"
         )
         layout.addWidget(self.text_input)
         
-        # Buttons
+        # 按钮
         button_box = QDialogButtonBox(
             QDialogButtonBox.StandardButton.Ok | QDialogButtonBox.StandardButton.Cancel
         )
@@ -86,48 +86,48 @@
         layout.addWidget(button_box)
         
     def get_text_content(self):
-        """获取Input的DocumentBookContent"""
+        """获取输入的文本内容"""
         return self.text_input.toPlainText()
         
     def get_template_name(self):
-        """获取Template name"""
+        """获取模板名称"""
         return self.name_input.text().strip()
         
     def get_template_description(self):
-        """获取Template描述"""
-        return self.desc_input.text().strip() or "从DocumentBookParse生成的Template"
+        """获取模板描述"""
+        return self.desc_input.text().strip() or "从文本解析生成的模板"
 
 
 class FormattingCompleteDialog(QDialog):
     """
-    FormattingCompleteDialog，VisibleSuccessMessage并提供OpenDocumentButtons
+    排版完成对话框，显示成功消息并提供打开文档按钮
     """
     def __init__(self, parent=None, message=""):
         super().__init__(parent)
         self.message = message
-        self.setWindowTitle("FormattingComplete")
+        self.setWindowTitle("排版完成")
         self.setup_ui()
         
     def setup_ui(self):
-        # CreateLayout
+        # 创建布局
         layout = QVBoxLayout(self)
         
-        # AddMessageLabels
-        message_label = QLabel(f"DocumentFormatting已Complete！\nFile已保存为: {self.message}")
+        # 添加消息标签
+        message_label = QLabel(f"文档排版已完成！\n文件已保存为: {self.message}")
         message_label.setWordWrap(True)
         layout.addWidget(message_label)
         
-        # CreateButtons盒子
+        # 创建按钮盒子
         button_box = QDialogButtonBox()
         
-        # AddStandardButtons（确定）
+        # 添加标准按钮（确定）
         self.ok_button = button_box.addButton(QDialogButtonBox.StandardButton.Ok)
         
-        # AddCustomButtons（OpenDocument）
-        self.open_doc_button = QPushButton("OpenDocument")
+        # 添加自定义按钮（打开文档）
+        self.open_doc_button = QPushButton("打开文档")
         button_box.addButton(self.open_doc_button, QDialogButtonBox.ButtonRole.ActionRole)
         
-        # Connect signals和槽
+        # 连接信号和槽
         button_box.accepted.connect(self.accept)
         self.open_doc_button.clicked.connect(self.open_document)
         
@@ -135,9 +135,9 @@
         self.setLayout(layout)
         
     def open_document(self):
-        """Open已Formatting的Document"""
+        """打开已排版的文档"""
         try:
-            # 根据OperationSystemSelectionOpen方式
+            # 根据操作系统选择打开方式
             if sys.platform == "win32":
                 os.startfile(self.message)
             elif sys.platform == "darwin":  # macOS
@@ -145,19 +145,19 @@
             else:  # Linux
                 subprocess.run(["xdg-open", self.message])
                 
-            app_logger.info(f"已OpenDocument: {self.message}")
+            app_logger.info(f"已打开文档: {self.message}")
         except Exception as e:
-            app_logger.error(f"OpenDocumentFailed: {str(e)}")
-            QMessageBox.warning(self.parent(), "OpenFailed", f"NoneLawOpenDocument！\nError: {str(e)}")
+            app_logger.error(f"打开文档失败: {str(e)}")
+            QMessageBox.warning(self.parent(), "打开失败", f"无法打开文档！\n错误: {str(e)}")
 
 
 class FormattingWorker(QThread):
-    """Formatting工作线程，用于Next台执LineFormatting任务"""
-    
-    # Signal definitions
-    progress_updated = pyqtSignal(int)  # Progress更NewSignal
-    log_message = pyqtSignal(str)  # LogMessageSignal
-    task_completed = pyqtSignal(bool, str)  # 任务CompleteSignal，Parameters为YesNoSuccess和Message
+    """排版工作线程，用于后台执行排版任务"""
+    
+    # 信号定义
+    progress_updated = pyqtSignal(int)  # 进度更新信号
+    log_message = pyqtSignal(str)  # 日志消息信号
+    task_completed = pyqtSignal(bool, str)  # 任务完成信号，参数为是否成功和消息
     
     def __init__(self, doc_processor, ai_connector, format_manager, structure_analyzer, doc_path, template_name, save_path=None, header_footer_config=None):
         super().__init__()
@@ -172,91 +172,77 @@
         self.is_running = False
     
     def run(self):
-        """执LineFormatting任务"""
+        """执行排版任务"""
         self.is_running = True
         success = False
         output_file = ""
         
         try:
-            # UpdateProgress和Log
+            # 更新进度和日志
             self.progress_updated.emit(5)
-            self.log_message.emit("Start读取Document...")
-            
-            # 读取Document
+            self.log_message.emit("开始读取文档...")
+            
+            # 读取文档
             if not self.doc_processor.read_document(self.doc_path):
-                self.log_message.emit("读取DocumentFailed！")
-                self.task_completed.emit(False, "读取DocumentFailed")
+                self.log_message.emit("读取文档失败！")
+                self.task_completed.emit(False, "读取文档失败")
                 return
             
-            # GetDocumentContent
+            # 获取文档内容
             self.progress_updated.emit(15)
-            self.log_message.emit("Document读取Success，StartAnalyzeDocument结构...")
+            self.log_message.emit("文档读取成功，开始分析文档结构...")
             doc_content = self.doc_processor.get_document_text()
             
-            # AnalyzeDocument结构
+            # 分析文档结构
             features = self.structure_analyzer.analyze_text_features(doc_content)
             structure_hints = self.structure_analyzer.generate_structure_hints(features)
             
             self.progress_updated.emit(25)
-            self.log_message.emit(f"Document结构AnalyzeComplete，发现 {len(features.get('potential_titles', []))} 个潜In标题")
-            
-            # GetFormattingTemplate
+            self.log_message.emit(f"文档结构分析完成，发现 {len(features.get('potential_titles', []))} 个潜在标题")
+            
+            # 获取排版模板
             template = self.format_manager.get_template(self.template_name)
             if not template:
-                self.log_message.emit(f"Template '{self.template_name}' 不Exists，UseDefaultTemplate")
+                self.log_message.emit(f"模板 '{self.template_name}' 不存在，使用默认模板")
                 template = self.format_manager.create_default_template()
             
-            # 构建AI提示Word
+            # 构建AI提示词
             self.progress_updated.emit(35)
-            self.log_message.emit("正In生成AI提示Word...")
+            self.log_message.emit("正在生成AI提示词...")
             prompt = self.ai_connector.generate_prompt(doc_content, template.get('rules', {}))
             
-            # 发送Request到AI API
+            # 发送请求到AI API
             self.progress_updated.emit(45)
-            self.log_message.emit("正In发送Request到AI API...")
+            self.log_message.emit("正在发送请求到AI API...")
             success, response = self.ai_connector.send_request(prompt)
             
             if not success:
-                self.log_message.emit(f"AI APIRequestFailed: {response}")
-                self.task_completed.emit(False, "AI APIRequestFailed")
+                self.log_message.emit(f"AI API请求失败: {response}")
+                self.task_completed.emit(False, "AI API请求失败")
                 return
             
-            # ParseAIResponse
+            # 解析AI响应
             self.progress_updated.emit(65)
-            self.log_message.emit("AIResponseSuccess，正InParseResponse...")
+            self.log_message.emit("AI响应成功，正在解析响应...")
             success, formatting_instructions = self.ai_connector.parse_response(response)
             
             if not success:
-                self.log_message.emit(f"ParseAIResponseFailed: {formatting_instructions}")
-                self.task_completed.emit(False, "ParseAIResponseFailed")
+                self.log_message.emit(f"解析AI响应失败: {formatting_instructions}")
+                self.task_completed.emit(False, "解析AI响应失败")
                 return
             
-            # Validate结构
+            # 验证结构
             self.progress_updated.emit(75)
-            self.log_message.emit("正InValidateDocument结构...")
+            self.log_message.emit("正在验证文档结构...")
             valid, formatting_instructions = self.structure_analyzer.validate_structure(formatting_instructions)
             
             if not valid:
-                self.log_message.emit("Document结构ValidateFailed，将UsePart识别Result")
-            
-            # ApplicationFormatting
+                self.log_message.emit("文档结构验证失败，将使用部分识别结果")
+            
+            # 应用排版
             self.progress_updated.emit(85)
-            self.log_message.emit("正InApplicationFormattingFormat...")
-            
-<<<<<<< HEAD
-            # UseCustom保存Path
-            if self.save_path:
-                self.log_message.emit(f"将UseCustom保存Path: {self.save_path}")
-                if not self.doc_processor.apply_formatting(formatting_instructions, self.save_path):
-                    self.log_message.emit("ApplicationFormattingFormatFailed！")
-                    self.task_completed.emit(False, "ApplicationFormattingFormatFailed")
-                    return
-            else:
-                self.log_message.emit("未指定保存Path，将保存到原FileDirectory")
-                if not self.doc_processor.apply_formatting(formatting_instructions):
-                    self.log_message.emit("ApplicationFormattingFormatFailed！")
-                    self.task_completed.emit(False, "ApplicationFormattingFormatFailed")
-=======
+            self.log_message.emit("正在应用排版格式...")
+            
             # 应用排版格式（包括页眉页脚）
             if self.header_footer_config:
                 self.log_message.emit("检测到页眉页脚配置，将一并应用")
@@ -273,109 +259,108 @@
                 if not self.doc_processor.apply_formatting(formatting_instructions, None, self.header_footer_config):
                     self.log_message.emit("应用排版格式失败！")
                     self.task_completed.emit(False, "应用排版格式失败")
->>>>>>> 2dca9470
                     return
             
-            # Get输出File path
+            # 获取输出文件路径
             output_file = self.doc_processor.get_output_file()
             
-            # Complete
+            # 完成
             self.progress_updated.emit(100)
-            self.log_message.emit(f"FormattingComplete！File已保存为: {output_file}")
+            self.log_message.emit(f"排版完成！文件已保存为: {output_file}")
             success = True
             
         except Exception as e:
-            self.log_message.emit(f"Formatting过程发生Error: {str(e)}")
+            self.log_message.emit(f"排版过程发生错误: {str(e)}")
             success = False
         
         self.is_running = False
         self.task_completed.emit(success, output_file)
     
     def stop(self):
-        """StopFormatting任务"""
+        """停止排版任务"""
         if self.is_running:
-            self.log_message.emit("正InStopFormatting任务...")
+            self.log_message.emit("正在停止排版任务...")
             self.terminate()
             self.is_running = False
 
 class MainWindow(QMainWindow):
-    """ApplicationProgram主Window"""
+    """应用程序主窗口"""
     
     def __init__(self):
         super().__init__()
         
-        # 初始化Core组Item
+        # 初始化核心组件
         self.doc_processor = DocProcessor()
         self.format_manager = FormatManager()
         self.structure_analyzer = StructureAnalyzer()
         
-        # LoadAPIConfiguration
+        # 加载API配置
         api_config = config_manager.get_api_config()
         self.ai_connector = AIConnector(api_config)
         
-        # 初始化DocumentBookParse器
+        # 初始化文本解析器
         self.text_parser = TextTemplateParser(self.ai_connector)
         
-        # LoadApplicationConfiguration
+        # 加载应用配置
         self.app_config = config_manager.get_app_config()
         
-        # Initialize UI
+        # 初始化UI
         self.init_ui()
         
         # 初始化工作线程
         self.formatting_worker = None
         
-        # AddLogProcess器
+        # 添加日志处理器
         app_logger.add_ui_handler(self.update_log)
         
-        # LoadTemplateList
+        # 加载模板列表
         self.load_templates()
         
-        # SetWindow标题和图标
-        self.setWindowTitle("AI WordDocumentAutomaticFormattingTool")
-        
-        # Log
-        app_logger.info("ApplicationProgramStartupComplete")
+        # 设置窗口标题和图标
+        self.setWindowTitle("AI Word文档自动排版工具")
+        
+        # 日志
+        app_logger.info("应用程序启动完成")
     
     def init_ui(self):
-        """初始化User界面"""
-        # SetWindowSize
+        """初始化用户界面"""
+        # 设置窗口大小
         self.resize(900, 700)
         
-        # Create central widget
+        # 创建中央窗口部件
         central_widget = QWidget()
         self.setCentralWidget(central_widget)
         
-        # Create主Layout
+        # 创建主布局
         main_layout = QVBoxLayout(central_widget)
         main_layout.setSpacing(10)
         main_layout.setContentsMargins(15, 15, 15, 15)
         
-        # TopFunction区
+        # 顶部功能区
         top_section = self.create_top_section()
         main_layout.addLayout(top_section)
         
-        # CenterBetweenLog区
+        # 中间日志区
         mid_section = self.create_mid_section()
-        main_layout.addLayout(mid_section, 1)  # 1Table示拉伸因子
-        
-        # BottomButtons区
+        main_layout.addLayout(mid_section, 1)  # 1表示拉伸因子
+        
+        # 底部按钮区
         bottom_section = self.create_bottom_section()
         main_layout.addLayout(bottom_section)
         
-        # SetStyle
+        # 设置样式
         self.set_style()
     
     def create_top_section(self):
-        """创建TopFunction区"""
+        """创建顶部功能区"""
         top_layout = QVBoxLayout()
         
-        # Document selection area
-        doc_group = QGroupBox("DocumentSelection")
+        # 文档选择区
+        doc_group = QGroupBox("文档选择")
         doc_layout = QGridLayout()
         
-        self.doc_path_label = QLabel("请SelectionWordDocument:")
-        self.doc_path_value = QLabel("未SelectionFile")
+        self.doc_path_label = QLabel("请选择Word文档:")
+        self.doc_path_value = QLabel("未选择文件")
         self.doc_path_value.setStyleSheet("color: gray;")
         self.select_doc_btn = QPushButton("浏览...")
         self.select_doc_btn.clicked.connect(self.select_document)
@@ -387,34 +372,34 @@
         doc_group.setLayout(doc_layout)
         top_layout.addWidget(doc_group)
         
-        # FormattingRule区
-        format_group = QGroupBox("FormattingRule")
+        # 排版规则区
+        format_group = QGroupBox("排版规则")
         format_layout = QGridLayout()
         
-        self.template_label = QLabel("SelectionFormattingTemplate:")
+        self.template_label = QLabel("选择排版模板:")
         self.template_combo = QComboBox()
         self.template_combo.currentIndexChanged.connect(self.on_template_changed)
         
-        # CreateButtonsLayout
+        # 创建按钮布局
         template_buttons_layout = QHBoxLayout()
-        template_buttons_layout.setSpacing(5)  # SetButtons之Between的Between距
-        
-        # CreateEditTemplateButtons
-        self.edit_template_btn = QPushButton("EditTemplate")
+        template_buttons_layout.setSpacing(5)  # 设置按钮之间的间距
+        
+        # 创建编辑模板按钮
+        self.edit_template_btn = QPushButton("编辑模板")
         self.edit_template_btn.clicked.connect(self.edit_template)
-        self.edit_template_btn.setFixedHeight(30)  # FixedButtonsHeight
-        
-        # CreateNew增TemplateButtons
-        self.add_template_btn = QPushButton("New增Template")
+        self.edit_template_btn.setFixedHeight(30)  # 固定按钮高度
+        
+        # 创建新增模板按钮
+        self.add_template_btn = QPushButton("新增模板")
         self.add_template_btn.clicked.connect(self.add_template)
-        self.add_template_btn.setFixedHeight(30)  # FixedButtonsHeight，与EditButtonsOne致
-        
-        # Create从DocumentBookParseButtons
-        self.parse_text_btn = QPushButton("从DocumentBookParse")
+        self.add_template_btn.setFixedHeight(30)  # 固定按钮高度，与编辑按钮一致
+        
+        # 创建从文本解析按钮
+        self.parse_text_btn = QPushButton("从文本解析")
         self.parse_text_btn.clicked.connect(self.parse_text_template)
-        self.parse_text_btn.setFixedHeight(30)  # FixedButtonsHeight
-        
-        # SetButtonsStyle，确保视觉One致性
+        self.parse_text_btn.setFixedHeight(30)  # 固定按钮高度
+        
+        # 设置按钮样式，确保视觉一致性
         button_style = """
             QPushButton {
                 background-color: #f0f0f0;
@@ -450,12 +435,12 @@
         format_group.setLayout(format_layout)
         top_layout.addWidget(format_group)
         
-        # SavePosition区
-        save_group = QGroupBox("Save location")
+        # 保存位置区
+        save_group = QGroupBox("保存位置")
         save_layout = QGridLayout()
         
-        self.save_path_label = QLabel("保存FilePosition:")
-        self.save_path_value = QLabel(self.app_config.get("save_path", "与源FileSameDirectory"))
+        self.save_path_label = QLabel("保存文件位置:")
+        self.save_path_value = QLabel(self.app_config.get("save_path", "与源文件相同目录"))
         self.save_path_value.setStyleSheet("color: gray;")
         self.select_save_btn = QPushButton("浏览...")
         self.select_save_btn.clicked.connect(self.select_save_location)
@@ -467,11 +452,11 @@
         save_group.setLayout(save_layout)
         top_layout.addWidget(save_group)
         
-        # APIConfigurationButtons（放InRightUp角）
+        # API配置按钮（放在右上角）
         api_layout = QHBoxLayout()
         api_layout.addStretch(1)
         
-        self.api_config_btn = QPushButton("APIConfiguration")
+        self.api_config_btn = QPushButton("API配置")
         self.api_config_btn.clicked.connect(self.open_api_config)
         api_layout.addWidget(self.api_config_btn)
         
@@ -480,22 +465,22 @@
         return top_layout
     
     def create_mid_section(self):
-        """创建CenterBetweenLog区"""
+        """创建中间日志区"""
         mid_layout = QVBoxLayout()
         
-        # LogLabels
-        log_label = QLabel("ProcessLog")
+        # 日志标签
+        log_label = QLabel("处理日志")
         log_label.setAlignment(Qt.AlignmentFlag.AlignLeft)
         mid_layout.addWidget(log_label)
         
-        # Log text box
+        # 日志文本框
         self.log_text = QTextEdit()
         self.log_text.setReadOnly(True)
         mid_layout.addWidget(self.log_text)
         
-        # Progress bar
+        # 进度条
         progress_layout = QHBoxLayout()
-        progress_label = QLabel("Progress:")
+        progress_label = QLabel("进度:")
         self.progress_bar = QProgressBar()
         self.progress_bar.setRange(0, 100)
         self.progress_bar.setValue(0)
@@ -507,20 +492,20 @@
         return mid_layout
     
     def create_bottom_section(self):
-        """创建BottomButtons区"""
+        """创建底部按钮区"""
         bottom_layout = QHBoxLayout()
         bottom_layout.addStretch(1)
         
-        # StartFormattingButtons
-        self.start_btn = QPushButton("StartFormatting")
-        self.start_btn.setEnabled(False)  # 初始Disabled
+        # 开始排版按钮
+        self.start_btn = QPushButton("开始排版")
+        self.start_btn.setEnabled(False)  # 初始禁用
         self.start_btn.clicked.connect(self.start_formatting)
         self.start_btn.setMinimumWidth(120)
         self.start_btn.setMinimumHeight(40)
         
-        # StopFormattingButtons
-        self.stop_btn = QPushButton("StopFormatting")
-        self.stop_btn.setEnabled(False)  # 初始Disabled
+        # 停止排版按钮
+        self.stop_btn = QPushButton("停止排版")
+        self.stop_btn.setEnabled(False)  # 初始禁用
         self.stop_btn.clicked.connect(self.stop_formatting)
         self.stop_btn.setMinimumWidth(120)
         self.stop_btn.setMinimumHeight(40)
@@ -531,13 +516,13 @@
         return bottom_layout
     
     def set_style(self):
-        """Settings界面Style"""
-        # SetFont
+        """设置界面样式"""
+        # 设置字体
         app = QApplication.instance()
         font = QFont("Microsoft YaHei", 10)
         app.setFont(font)
         
-        # SetButtonsStyle
+        # 设置按钮样式
         button_style = """
             QPushButton {
                 background-color: #2196F3;
@@ -565,7 +550,7 @@
         self.edit_template_btn.setStyleSheet(button_style)
         self.api_config_btn.setStyleSheet(button_style)
         
-        # SetGroup框Style
+        # 设置分组框样式
         group_style = """
             QGroupBox {
                 border: 1px solid #BBDEFB;
@@ -581,7 +566,7 @@
             }
         """
         
-        # SetText boxStyle
+        # 设置文本框样式
         text_style = """
             QTextEdit {
                 border: 1px solid #BBDEFB;
@@ -594,15 +579,15 @@
         self.template_content.setStyleSheet(text_style)
     
     def load_templates(self):
-        """加载FormattingTemplateList"""
+        """加载排版模板列表"""
         self.template_combo.clear()
         
         template_names = self.format_manager.get_template_names()
         for name in template_names:
             self.template_combo.addItem(name)
         
-        # SetDefaultTemplate
-        default_template = self.app_config.get("last_template", "DefaultTemplate")
+        # 设置默认模板
+        default_template = self.app_config.get("last_template", "默认模板")
         index = self.template_combo.findText(default_template)
         if index >= 0:
             self.template_combo.setCurrentIndex(index)
@@ -610,7 +595,7 @@
             self.template_combo.setCurrentIndex(0)
     
     def on_template_changed(self, index):
-        """TemplateSelection变更Event"""
+        """模板选择变更事件"""
         if index < 0:
             return
         
@@ -618,120 +603,120 @@
         template_text = self.format_manager.get_template_as_text(template_name)
         self.template_content.setText(template_text)
         
-        # Save最NextUse的Template
+        # 保存最后使用的模板
         self.app_config["last_template"] = template_name
         config_manager.save_app_config(self.app_config)
     
     def select_document(self):
-        """SelectionWordDocument"""
+        """选择Word文档"""
         file_dialog = QFileDialog()
         file_path, _ = file_dialog.getOpenFileName(
             self,
-            "SelectionWordDocument",
+            "选择Word文档",
             "",
-            "WordDocument (*.docx)"
+            "Word文档 (*.docx)"
         )
         
         if file_path:
-            # ValidateDocumentValid性
+            # 验证文档有效性
             if not is_valid_docx(file_path):
-                QMessageBox.warning(self, "InvalidDocument", "所选File不YesValid的WordDocument！")
+                QMessageBox.warning(self, "无效文档", "所选文件不是有效的Word文档！")
                 return
             
             self.doc_path_value.setText(file_path)
             self.doc_path_value.setStyleSheet("color: black;")
-            app_logger.info(f"已SelectionDocument: {file_path}")
-            
-            # EnabledStartButtons
+            app_logger.info(f"已选择文档: {file_path}")
+            
+            # 启用开始按钮
             self.start_btn.setEnabled(True)
     
     def select_save_location(self):
-        """SelectionSave location"""
+        """选择保存位置"""
         file_dialog = QFileDialog()
         save_dir = file_dialog.getExistingDirectory(
             self,
-            "SelectionSave location",
+            "选择保存位置",
             self.app_config.get("save_path", "")
         )
         
         if save_dir:
             self.save_path_value.setText(save_dir)
             self.save_path_value.setStyleSheet("color: black;")
-            app_logger.info(f"已SettingsSave location: {save_dir}")
-            
-            # UpdateConfiguration
+            app_logger.info(f"已设置保存位置: {save_dir}")
+            
+            # 更新配置
             self.app_config["save_path"] = save_dir
             config_manager.save_app_config(self.app_config)
     
     def open_api_config(self):
-        """OpenAPIConfigurationDialog"""
+        """打开API配置对话框"""
         dialog = ApiConfigDialog(self)
         if dialog.exec():
-            # UpdateAIJoin器
+            # 更新AI连接器
             api_config = config_manager.get_api_config()
             self.ai_connector = AIConnector(api_config)
-            app_logger.info("APIConfiguration已更New")
+            app_logger.info("API配置已更新")
     
     def edit_template(self):
-        """EditFormattingTemplate"""
+        """编辑排版模板"""
         template_name = self.template_combo.currentText()
         template = self.format_manager.get_template(template_name)
         
         dialog = TemplateEditorDialog(self, template_name, template)
         if dialog.exec():
-            # GetNew的Template name（可能已更改）
+            # 获取新的模板名称（可能已更改）
             new_template_name = dialog.get_template_name()
-            app_logger.info(f"TemplateEditComplete，准备刷New: '{new_template_name}'")
-            
-            # StrongSystem重New加载所HasTemplate
-            self.format_manager.load_templates()  # 先重New从FileSystem加载Template
-            app_logger.debug(f"已重New加载TemplateFile")
-            
-            # CheckTemplateYesNoSuccess加载
+            app_logger.info(f"模板编辑完成，准备刷新: '{new_template_name}'")
+            
+            # 强制重新加载所有模板
+            self.format_manager.load_templates()  # 先重新从文件系统加载模板
+            app_logger.debug(f"已重新加载模板文件")
+            
+            # 检查模板是否成功加载
             loaded_template = self.format_manager.get_template(new_template_name)
             if loaded_template:
-                app_logger.debug(f"Success加载Template '{new_template_name}', Rule数: {len(loaded_template.get('rules', {}))}")
+                app_logger.debug(f"成功加载模板 '{new_template_name}', 规则数: {len(loaded_template.get('rules', {}))}")
                 for element, rule in loaded_template.get('rules', {}).items():
-                    app_logger.debug(f"Element '{element}' 的对齐方式: {rule.get('alignment', '未Settings')}")
+                    app_logger.debug(f"元素 '{element}' 的对齐方式: {rule.get('alignment', '未设置')}")
             else:
-                app_logger.error(f"NoneLaw加载Template '{new_template_name}'")
-            
-            # UpdateUIVisible
-            self.load_templates()  # UpdateDown拉菜单
+                app_logger.error(f"无法加载模板 '{new_template_name}'")
+            
+            # 更新UI显示
+            self.load_templates()  # 更新下拉菜单
             
             if new_template_name != template_name:
-                app_logger.info(f"Template name已从 '{template_name}' 更改为 '{new_template_name}'")
-                # SelectedNew的Template
+                app_logger.info(f"模板名称已从 '{template_name}' 更改为 '{new_template_name}'")
+                # 选中新的模板
                 index = self.template_combo.findText(new_template_name)
                 if index >= 0:
                     self.template_combo.setCurrentIndex(index)
             else:
-                # 即使名称没变，也需要重NewSelection以触发刷New
+                # 即使名称没变，也需要重新选择以触发刷新
                 index = self.template_combo.findText(new_template_name)
                 if index >= 0:
                     self.template_combo.setCurrentIndex(index)
-                app_logger.info(f"Template '{template_name}' 已更New")
-            
-            # StrongSystem刷NewTemplateContentVisible
+                app_logger.info(f"模板 '{template_name}' 已更新")
+            
+            # 强制刷新模板内容显示
             self.on_template_changed(self.template_combo.currentIndex())
                 
     def add_template(self):
-        """New增FormattingTemplate"""
-        # CreateSpaceBlankTemplate
+        """新增排版模板"""
+        # 创建空白模板
         empty_template = {
             "name": "",
-            "description": "New建Template",
+            "description": "新建模板",
             "rules": {
                 "标题": {
-                    "font": "Black体",
-                    "size": "Small二",
+                    "font": "黑体",
+                    "size": "小二",
                     "bold": True,
                     "line_spacing": 1.5,
                     "alignment": "center"
                 },
-                "正Document": {
+                "正文": {
                     "font": "宋体",
-                    "size": "Small四",
+                    "size": "小四",
                     "bold": False,
                     "line_spacing": 1.5,
                     "alignment": "left"
@@ -739,20 +724,20 @@
             }
         }
         
-        # OpenTemplateEdit器Dialog
+        # 打开模板编辑器对话框
         dialog = TemplateEditorDialog(self, "", empty_template)
         if dialog.exec():
-            # 重New加载所HasTemplate
-            self.format_manager.load_templates()  # 先重New从FileSystem加载Template
-            self.load_templates()  # Then更NewUIVisible
-            
-            # GetNewTemplate name并Selected
+            # 重新加载所有模板
+            self.format_manager.load_templates()  # 先重新从文件系统加载模板
+            self.load_templates()  # 然后更新UI显示
+            
+            # 获取新模板名称并选中
             new_template_name = dialog.get_template_name()
-            app_logger.info(f"NewTemplate '{new_template_name}' 已创建")
+            app_logger.info(f"新模板 '{new_template_name}' 已创建")
     
     def parse_text_template(self):
-        """从DocumentBookParse生成Template"""
-        # CreateDocumentBookInputDialog
+        """从文本解析生成模板"""
+        # 创建文本输入对话框
         dialog = TextParsingDialog(self)
         if dialog.exec():
             text_content = dialog.get_text_content()
@@ -760,28 +745,28 @@
             template_description = dialog.get_template_description()
             
             if not text_content.strip():
-                QMessageBox.warning(self, "InputError", "请InputFormat要求DocumentBook！")
+                QMessageBox.warning(self, "输入错误", "请输入格式要求文本！")
                 return
             
             if not template_name.strip():
-                QMessageBox.warning(self, "InputError", "请InputTemplate name！")
+                QMessageBox.warning(self, "输入错误", "请输入模板名称！")
                 return
             
-            # CheckAPIConfiguration
+            # 检查API配置
             valid, error_msg = self.ai_connector.validate_config()
             if not valid:
-                QMessageBox.warning(self, "APIConfigurationError", f"APIConfigurationInvalid，请先ConfigurationAPIInformation！\nError: {error_msg}")
+                QMessageBox.warning(self, "API配置错误", f"API配置无效，请先配置API信息！\n错误: {error_msg}")
                 self.open_api_config()
                 return
             
-            # VisibleProgressDialog
-            progress_dialog = QProgressDialog("正InParseDocumentBookFormat要求...", "Cancel", 0, 0, self)
-            progress_dialog.setWindowTitle("ParseCenter")
+            # 显示进度对话框
+            progress_dialog = QProgressDialog("正在解析文本格式要求...", "取消", 0, 0, self)
+            progress_dialog.setWindowTitle("解析中")
             progress_dialog.setModal(True)
             progress_dialog.show()
             
             try:
-                # ParseDocumentBook生成Template
+                # 解析文本生成模板
                 success, result = self.text_parser.parse_text_to_template(
                     text_content, template_name, template_description
                 )
@@ -789,36 +774,36 @@
                 progress_dialog.close()
                 
                 if success:
-                    # SaveTemplate
+                    # 保存模板
                     save_success = self.format_manager.save_template(template_name, result)
                     
                     if save_success:
-                        QMessageBox.information(self, "ParseSuccess", f"Template '{template_name}' 已Success生成并保存！")
+                        QMessageBox.information(self, "解析成功", f"模板 '{template_name}' 已成功生成并保存！")
                         
-                        # 重New加载TemplateList
+                        # 重新加载模板列表
                         self.format_manager.load_templates()
                         self.load_templates()
                         
-                        # SelectedNew创建的Template
+                        # 选中新创建的模板
                         index = self.template_combo.findText(template_name)
                         if index >= 0:
                             self.template_combo.setCurrentIndex(index)
                         
-                        app_logger.info(f"DocumentBookParseTemplate '{template_name}' 创建Success")
+                        app_logger.info(f"文本解析模板 '{template_name}' 创建成功")
                     else:
-                        QMessageBox.critical(self, "保存Failed", f"TemplateParseSuccess，但保存Failed！")
+                        QMessageBox.critical(self, "保存失败", f"模板解析成功，但保存失败！")
                 else:
-                    QMessageBox.critical(self, "ParseFailed", f"DocumentBookParseFailed：{result}")
+                    QMessageBox.critical(self, "解析失败", f"文本解析失败：{result}")
                     
             except Exception as e:
                 progress_dialog.close()
-                error_msg = f"Parse过程发生Error: {str(e)}"
+                error_msg = f"解析过程发生错误: {str(e)}"
                 app_logger.error(error_msg)
-                QMessageBox.critical(self, "ParseError", error_msg)
+                QMessageBox.critical(self, "解析错误", error_msg)
     
     def update_log(self, message, level="INFO"):
-        """更NewLogVisible"""
-        # 根据LogLevel别SettingsColor
+        """更新日志显示"""
+        # 根据日志级别设置颜色
         color = "black"
         if level == "ERROR":
             color = "red"
@@ -827,44 +812,44 @@
         elif level == "INFO":
             color = "blue"
         
-        # Add timestamp
+        # 添加时间戳
         timestamp = time.strftime("%H:%M:%S", time.localtime())
         formatted_message = f"<span style='color:{color};'>[{timestamp}] {message}</span>"
         
-        # Add to logText box
+        # 添加到日志文本框
         self.log_text.append(formatted_message)
         
-        # 滚动到Bottom
+        # 滚动到底部
         scrollbar = self.log_text.verticalScrollBar()
         scrollbar.setValue(scrollbar.maximum())
     
     def start_formatting(self):
-        """StartFormatting"""
-        # CheckDocumentYesNo已Selection
+        """开始排版"""
+        # 检查文档是否已选择
         doc_path = self.doc_path_value.text()
-        if doc_path == "未SelectionFile" or not os.path.exists(doc_path):
-            QMessageBox.warning(self, "Error", "请先SelectionValid的WordDocument！")
+        if doc_path == "未选择文件" or not os.path.exists(doc_path):
+            QMessageBox.warning(self, "错误", "请先选择有效的Word文档！")
             return
         
-        # CheckAPIConfiguration
+        # 检查API配置
         valid, error_msg = self.ai_connector.validate_config()
         if not valid:
-            QMessageBox.warning(self, "APIConfigurationError", f"APIConfigurationInvalid，请先ConfigurationAPIInformation！\nError: {error_msg}")
+            QMessageBox.warning(self, "API配置错误", f"API配置无效，请先配置API信息！\n错误: {error_msg}")
             self.open_api_config()
             return
         
-        # GetWhenPreviousTemplate
+        # 获取当前模板
         template_name = self.template_combo.currentText()
         if not template_name:
-            QMessageBox.warning(self, "Error", "请先SelectionFormattingTemplate！")
+            QMessageBox.warning(self, "错误", "请先选择排版模板！")
             return
         
-        # Get保存Path
+        # 获取保存路径
         save_path = self.save_path_value.text()
-        if save_path == "与源FileSameDirectory":
+        if save_path == "与源文件相同目录":
             save_path = None
         
-        # Create工作线程
+        # 创建工作线程
         self.formatting_worker = FormattingWorker(
             self.doc_processor,
             self.ai_connector,
@@ -875,88 +860,88 @@
             save_path
         )
         
-        # UpdateApplicationConfiguration
+        # 更新应用配置
         if save_path and save_path != self.app_config.get("save_path", ""):
             self.app_config["save_path"] = save_path
             config_manager.save_app_config(self.app_config)
-            app_logger.debug(f"已更New保存PathConfiguration: {save_path}")
-        
-        # Connect signals
+            app_logger.debug(f"已更新保存路径配置: {save_path}")
+        
+        # 连接信号
         self.formatting_worker.progress_updated.connect(self.update_progress)
         self.formatting_worker.log_message.connect(lambda msg: self.update_log(msg, "INFO"))
         self.formatting_worker.task_completed.connect(self.on_formatting_completed)
         
-        # UpdateUIStatus
+        # 更新UI状态
         self.start_btn.setEnabled(False)
         self.stop_btn.setEnabled(True)
         self.progress_bar.setValue(0)
         
-        # Start thread
+        # 启动线程
         self.formatting_worker.start()
-        app_logger.info("StartFormatting任务")
+        app_logger.info("开始排版任务")
     
     def stop_formatting(self):
-        """StopFormatting"""
+        """停止排版"""
         if self.formatting_worker and self.formatting_worker.isRunning():
             reply = QMessageBox.question(
                 self,
-                "ConfirmStop",
-                "确定要StopWhenPreviousFormatting任务吗？",
+                "确认停止",
+                "确定要停止当前排版任务吗？",
                 QMessageBox.StandardButton.Yes | QMessageBox.StandardButton.No,
                 QMessageBox.StandardButton.No
             )
             
             if reply == QMessageBox.StandardButton.Yes:
                 self.formatting_worker.stop()
-                app_logger.warning("Formatting任务已ManualStop")
+                app_logger.warning("排版任务已手动停止")
                 
-                # UpdateUIStatus
+                # 更新UI状态
                 self.start_btn.setEnabled(True)
                 self.stop_btn.setEnabled(False)
     
     def update_progress(self, value):
-        """更NewProgressItem"""
+        """更新进度条"""
         self.progress_bar.setValue(value)
     
     def on_formatting_completed(self, success, message):
-        """FormattingComplete回调"""
-        # UpdateUIStatus
+        """排版完成回调"""
+        # 更新UI状态
         self.start_btn.setEnabled(True)
         self.stop_btn.setEnabled(False)
         
         if success:
-            # UseCustomDialog，提供“OpenDocument”Buttons
+            # 使用自定义对话框，提供“打开文档”按钮
             dialog = FormattingCompleteDialog(self, message)
             dialog.exec()
-            app_logger.info(f"Formatting任务SuccessComplete，输出File: {message}")
+            app_logger.info(f"排版任务成功完成，输出文件: {message}")
         else:
-            QMessageBox.critical(self, "FormattingFailed", f"DocumentFormattingFailed！\nError: {message}")
-            app_logger.error(f"Formatting任务Failed: {message}")
+            QMessageBox.critical(self, "排版失败", f"文档排版失败！\n错误: {message}")
+            app_logger.error(f"排版任务失败: {message}")
     
     def closeEvent(self, event):
-        """WindowShutdownEvent"""
-        # Stop所Has正In运Line的任务
+        """窗口关闭事件"""
+        # 停止所有正在运行的任务
         if self.formatting_worker and self.formatting_worker.isRunning():
             reply = QMessageBox.question(
                 self,
-                "ConfirmExit",
-                "Formatting任务正In进LineCenter，确定要Exit吗？",
+                "确认退出",
+                "排版任务正在进行中，确定要退出吗？",
                 QMessageBox.StandardButton.Yes | QMessageBox.StandardButton.No,
                 QMessageBox.StandardButton.No
             )
             
             if reply == QMessageBox.StandardButton.Yes:
                 self.formatting_worker.stop()
-                app_logger.info("ApplicationProgram正InShutdown，Formatting任务已Stop")
+                app_logger.info("应用程序正在关闭，排版任务已停止")
             else:
                 event.ignore()
                 return
         
-        # SaveConfiguration
+        # 保存配置
         config_manager.save_app_config(self.app_config)
         
-        # RemoveLogProcess器
+        # 移除日志处理器
         app_logger.remove_ui_handler(self.update_log)
         
-        app_logger.info("ApplicationProgramNormalShutdown")
+        app_logger.info("应用程序正常关闭")
         event.accept()